import os
import sys
import glob
<<<<<<< HEAD
import warnings
=======
from collections import OrderedDict
>>>>>>> c6a53d95

import numpy as np
import matplotlib.pylab as plt
import scipy.interpolate as ip

import astropy.io.fits as pf
from . import find_continuum as fc

def grid_to_mapping(grid):
    
    fields = grid['grid_pars'].dtype.names[1:]
    pars_asdict = OrderedDict()
    pars_asdict['wave'] = grid['spectra'][0]['wave']
    shape = pars_asdict['wave'].shape
    for field in fields:
        pars_asdict[field.lower()] = np.unique(grid['grid_pars'][field])
        shape += (pars_asdict[field.lower()].shape[0],)
    
    map_values = np.zeros((pars_asdict['wave'].shape[0],len(grid['spectra'])))
    for ii,model in enumerate(grid['spectra']):
        map_values[:,ii] = model['flux']
        
    map_values = map_values.reshape(shape)
    import pdb;pdb.set_trace()
    
    return mapping

def read_grid(path, gridroot=None):
    '''
    Method to read a radlite grid, including spectra and metadata. 
    
    Returns: Dictionary
        Containing a list of individual radlite model dictionaries and the input grid parameters.
    
    '''
    parameters = pf.getdata(path+'/run_table.fits')
    
    nsegments = len(parameters)
    keys = parameters.names
    
    mdata = []
    count = 0
    increment = nsegments/2
    point = nsegments/10
    
    sys.stdout.write("Reading the RADLite grid\n")
    for parameter in parameters:    
        resolutions = glob.glob(path+'/'+parameter[0]+'/model_*.fits')
        #There could be models without a resolution tag
        resolutions = resolutions + glob.glob(path+'/'+parameter[0]+'/model.fits')
        words = parameter[0].split('_')
        ID = words[1]

        for resolution in resolutions:
            words = resolution.split('_')
            try:
                width = float(words[-1][0:-5])
            except:
                width = None
            
            try:  
                model   = pf.getdata(resolution,1)
                moldata = pf.getdata(resolution,2)
        
                mwave = model['wave'].flatten()
                mflux = model['spec'].flatten()
                mcontinuum = fc.find_continuum(mwave,mflux,nan=True)
                mlines = mflux-mcontinuum
                mdict = {'path':resolution,'wave':mwave,'flux':mflux,'continuum':mcontinuum,'lines':mlines,
                         'resolution':width, 'ID':ID, 'moldata':moldata}
                for key in keys:
                    mdict[key.lower()] = parameter[key]
                mdata.append(mdict)
            except:
                # If the model does not exist, ignore it. 
                warnings.warn('Failed to read model '+ resolution)
                
            
            
        percent = 100*(count/(nsegments-1))
        sys.stdout.write("Progress: %d%%   \r" % percent)
        sys.stdout.flush()
        count += 1
    return {'spectra':mdata,'grid_pars':parameters}

def chi2(dwave, dflux, dstddev, mwave, mflux,wbound=None):
    
    if wbound is None:
        mmin = np.min(mwave)
        mmax = np.max(mwave)
        wbound = (mmin,mmax)
    
    gsubs = np.where((dwave>wbound[0]) & (dwave<wbound[1]))
        
    model = ip.interp1d(mwave,mflux)
    chi2 = np.sum((dflux[gsubs]-model(dwave[gsubs]))**2./dstddev[gsubs]**2.)
    ndegrees = len(gsubs[0])
    return chi2, ndegrees


    <|MERGE_RESOLUTION|>--- conflicted
+++ resolved
@@ -1,11 +1,8 @@
 import os
 import sys
 import glob
-<<<<<<< HEAD
 import warnings
-=======
 from collections import OrderedDict
->>>>>>> c6a53d95
 
 import numpy as np
 import matplotlib.pylab as plt
