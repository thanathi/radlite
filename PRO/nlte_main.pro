
;
;Main procedure for the RADLite NLTE module. 
;
;
;


;@analyze_v2
PRO nlte_main, tgas=tgas, rhogas=rhogas, abun=abun, species=species, ddens=ddens, partner_name=partner_name
;COMMON coll,  Cul, TCul
;COMMON mol,  nlines, nlevels, gugl, freq, iup, idown, Aul, Bul, Blu, energy_in_k, g, collrates, coll_iup, coll_idown, coll_temps, ntemps, nctrans, partner
;COMMON grid, np, nu_cont
@natconst
@line_params.ini

dV     = 1d5  ;cm/s
;
; Read the continuum mean intensity
;

mint   =  read_meanint()
np      = ddens.ntheta/2
nu_cont = ddens.nu

CASE isot OF
   51: lamda_isotop='12CO_lamda.dat'
ENDCASE

CASE partner_name OF
   'H2': partner = 0
ENDCASE

molall = READ_MOLECULE_LAMBDA(main_path+'LAMDA/'+lamda_isotop,/coll,/ghz)
<<<<<<< HEAD
mol    = EXTRACT_LAMDA(molall,emax=2000)
=======
mol    = EXTRACT_LAMDA(molall,vmax=0,jmax=20)
>>>>>>> f37b0704

nlines = N_ELEMENTS(mol.freq)

idown        = mol.idown
iup          = mol.iup
g            = mol.g
gugl         = g[iup-1]/g[idown-1]
energy_in_K  = mol.energy_in_K
freq         = mol.freq
Aul          = mol.Aud
Bul          = (1d0/(2d0*hh*cc*freq^3d0))*Aul
Blu          = gugl*Bul
nlevels      = mol.nlevels

collrates    = mol.collrates
coll_iup     = mol.coll_iup
coll_idown   = mol.coll_idown
coll_temps   = mol.temps
nctrans      = mol.nctrans[partner]
ntemps       = mol.ntemps

J_col        = DBLARR(nlines,np)

;npop_all     = DBLARR(nlevels, np, ddens.nr)
;npop_ini_all = DBLARR(nlevels, np, ddens.nr)

bridges        = build_bridges(ncores)
p_npop_all     = ptr_new(DBLARR(nlevels, np, ddens.nr), /no_copy)
p_npop_ini_all = ptr_new(DBLARR(nlevels, np, ddens.nr), /no_copy)

npop           = DBLARR(nlevels*np)
ini_npop       = DBLARR(nlevels*np)

FOR i=0,ncores-1 DO BEGIN
   (bridges[i])->execute, '.compile nlteC.pro'
   (bridges[i])->execute, 'resolve_all'   
   (bridges[i])->execute, '.compile callback.pro'
  (bridges[i])->setproperty, callback='callback'
ENDFOR

FOR i=0,ddens.nr-1 DO BEGIN
   
   z_col      = REFORM((!pi/2-ddens.theta[0:np-1])*ddens.r[i])  ;exact - we are approximating photons to curve along circles in the polar system
   tgas_col   = MEDIAN(REFORM(tgas[i,0:np-1]),5)
   rhogas_col = REFORM(rhogas[i,0:np-1])/(mu*mp)
   minsub     = WHERE(rhogas_col LT 1.) ;Densities cannot be too close to 0.
   rhogas_col[minsub] = 1.
   abun_col   = REFORM(abun[i,0:np-1])
   JSED_col   = REFORM(mint.meanint[i,0:np-1,*])

   FOR h=0,np-1 DO BEGIN
      J_col[*,h] = INTERPOL(JSED_col[h,*],nu_cont/cc,freq)
   ENDFOR

   ud     = {i:i,p_npop_all:p_npop_all, p_npop_ini_all:p_npop_ini_all}

   bridge = get_idle_bridge(bridges)

   bridge->setproperty, userdata=ud
   bridge->setvar, 'z_col', z_col
   bridge->setvar, 'tgas_col', tgas_col
   bridge->setvar, 'rhogas_col', rhogas_col
   bridge->setvar, 'abun_col', abun_col
   bridge->setvar, 'JSED_col', JSED_col
   bridge->setvar, 'J_col', J_col
   bridge->setvar, 'dv',dv
   bridge->setvar, 'nlines',nlines
   bridge->setvar, 'nlevels',nlevels
   bridge->setvar, 'gugl',gugl
   bridge->setvar, 'freq', freq
   bridge->setvar, 'iup',iup
   bridge->setvar, 'idown',idown
   bridge->setvar, 'Aul',Aul
   bridge->setvar, 'Bul',Bul
   bridge->setvar, 'Blu',Blu
   bridge->setvar, 'energy_in_k',energy_in_k
   bridge->setvar, 'g',g
   bridge->setvar, 'collrates',collrates
   bridge->setvar, 'coll_iup',coll_iup
   bridge->setvar, 'coll_idown',coll_idown
   bridge->setvar, 'coll_temps',coll_temps
   bridge->setvar, 'ntemps',ntemps
   bridge->setvar, 'nctrans',nctrans
   bridge->setvar, 'partner',partner
   bridge->setvar, 'np',np
   bridge->setvar, 'npop',npop
   bridge->setvar, 'ini_npop',ini_npop

;   bridge->execute, '.compile nlteC.pro'
;   bridge->execute, '.compile PC.pro'
stop
   print, i
   bridge->execute, nowait=0, 'nlteC, z_col, tgas_col, rhogas_col, abun_col, JSED_col, J_col,'+$
                    'dv, nlines, nlevels, gugl, freq, iup, idown, Aul, Bul, Blu, energy_in_k, g,'+$
                    'collrates, coll_iup, coll_idown, coll_temps, ntemps, nctrans, partner,'+$
                    'np, npop, ini_npop' ;we can't pass an IDL structure - only arrays and scalars
;nlteC, z_col, tgas_col, rhogas_col, abun_col, JSED_col, J_col,$
;       dv, nlines, nlevels, gugl, freq, iup, idown, Aul, Bul, Blu, energy_in_k, g,$
;       collrates, coll_iup, coll_idown, coll_temps, ntemps, nctrans, partner,$
;       np, npop, ini_npop
;   npop_all[*,*, i]    = npop
;   npop_ini_all[*,*,i] = ini_npop

;stop
ENDFOR
barrier_bridges, bridges
npop_all     = (*p_npop_all)
npop_ini_all = (*p_npop_ini_all)

MWRFITS, dum, 'levelpop_nlte.fits', /CREATE
MWRFITS, {npop_all:npop_all, npop_ini:npop_ini_all, idown:idown, iup:iup, g:g, gugl:gugl, energy_in_K:energy_in_K, $
          freq:freq, Aul:Aul, Bul:Bul, Blu:Blu, nlevels:nlevels, theta:ddens.theta[0:np-1], radius:ddens.r}, $
         'levelpop_nlte.fits'



END<|MERGE_RESOLUTION|>--- conflicted
+++ resolved
@@ -32,11 +32,7 @@
 ENDCASE
 
 molall = READ_MOLECULE_LAMBDA(main_path+'LAMDA/'+lamda_isotop,/coll,/ghz)
-<<<<<<< HEAD
-mol    = EXTRACT_LAMDA(molall,emax=2000)
-=======
 mol    = EXTRACT_LAMDA(molall,vmax=0,jmax=20)
->>>>>>> f37b0704
 
 nlines = N_ELEMENTS(mol.freq)
 
