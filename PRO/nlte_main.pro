
;
;Main procedure for the RADLite NLTE module. 
;
;
;

PRO nlte_main, tgas=tgas, rhogas=rhogas, abun=abun, species=species, ddens=ddens, partner_name=partner_name,vmax=vmax,jmax=jmax

@natconst
@line_params.ini

IF ~KEYWORD_SET(dV)       THEN dV     = 1d5  ;cm/s
IF ~KEYWORD_SET(parallel) THEN ncore  = 1
IF ~KEYWORD_SET(vmax)     THEN vmax   = 4
IF ~KEYWORD_SET(jmax)     THEN jmax   = 10
;
; Read the continuum mean intensity
;
mint   =  read_meanint()
np      = ddens.ntheta/2
nu_cont = ddens.nu

CASE isot OF
   51: lamda_isotop='12CO_lamda.dat'
ENDCASE

molall = READ_MOLECULE_LAMBDA(main_path+'LAMDA/'+lamda_isotop,/coll,/ghz)
<<<<<<< HEAD
mol    = EXTRACT_LAMDA(molall,vmax=1,jmax=20)
=======
mol    = EXTRACT_LAMDA(molall,vmax=vmax,jmax=jmax)
>>>>>>> 35611d42

nlines = N_ELEMENTS(mol.freq)

idown        = mol.idown
iup          = mol.iup
g            = mol.g
gugl         = g[iup-1]/g[idown-1]
energy_in_K  = mol.energy_in_K
freq         = mol.freq
Aul          = mol.Aud
Bul          = (1d0/(2d0*hh*cc*freq^3d0))*Aul
Blu          = gugl*Bul
nlevels      = mol.nlevels

collrates    = mol.collrates
coll_iup     = mol.coll_iup
coll_idown   = mol.coll_idown
coll_temps   = mol.temps
nctrans      = mol.nctrans
ntemps       = mol.ntemps

J_col        = DBLARR(nlines,np)

npop_all     = DBLARR(nlevels, np, ddens.nr)
npop_ini_all = DBLARR(nlevels, np, ddens.nr)

bridges        = build_bridges(ncores)
p_npop_all     = ptr_new(DBLARR(nlevels, np, ddens.nr), /no_copy)
p_npop_ini_all = ptr_new(DBLARR(nlevels, np, ddens.nr), /no_copy)

npop           = DBLARR(nlevels*np)
ini_npop       = DBLARR(nlevels*np)

FOR i=0,ncores-1 DO BEGIN
   (bridges[i])->execute, '.compile nlteC.pro'
   (bridges[i])->execute, 'resolve_all'   
   (bridges[i])->execute, '.compile callback.pro'
  (bridges[i])->setproperty, callback='callback'
ENDFOR

FOR i=0,ddens.nr-1 DO BEGIN
  
   z_col      = REFORM((!pi/2-ddens.theta[0:np-1])*ddens.r[i])  ;exact - we are approximating photons to curve along circles in the polar system
   tgas_col   = REFORM(tgas[i,0:np-1])
   rhogas_col = REFORM(rhogas[i,0:np-1])/(mu*mp)
   abun_col   = REFORM(abun[i,0:np-1])
   JSED_col   = REFORM(mint.meanint[i,0:np-1,*])

   FOR h=0,np-1 DO BEGIN
      J_col[*,h] = INTERPOL(SMOOTH(JSED_col[h,*],3),nu_cont/cc,freq)
   ENDFOR

   IF KEYWORD_SET(parallel) THEN BEGIN
      ud     = {i:i,p_npop_all:p_npop_all, p_npop_ini_all:p_npop_ini_all}
      
      bridge = get_idle_bridge(bridges)
      
      bridge->setproperty, userdata=ud
      bridge->setvar, 'z_col', z_col
      bridge->setvar, 'tgas_col', tgas_col
      bridge->setvar, 'rhogas_col', rhogas_col
      bridge->setvar, 'abun_col', abun_col
      bridge->setvar, 'JSED_col', JSED_col
      bridge->setvar, 'J_col', J_col
      bridge->setvar, 'dv',dv
      bridge->setvar, 'nlines',nlines
      bridge->setvar, 'nlevels',nlevels
      bridge->setvar, 'gugl',gugl
      bridge->setvar, 'freq', freq
      bridge->setvar, 'iup',iup
      bridge->setvar, 'idown',idown
      bridge->setvar, 'Aul',Aul
      bridge->setvar, 'Bul',Bul
      bridge->setvar, 'Blu',Blu
      bridge->setvar, 'energy_in_k',energy_in_k
      bridge->setvar, 'g',g
      bridge->setvar, 'collrates',collrates
      bridge->setvar, 'coll_iup',coll_iup
      bridge->setvar, 'coll_idown',coll_idown
      bridge->setvar, 'coll_temps',coll_temps
      bridge->setvar, 'ntemps',ntemps
      bridge->setvar, 'nctrans',nctrans
      bridge->setvar, 'np',np
      bridge->setvar, 'npop',npop
      bridge->setvar, 'ini_npop',ini_npop
      
      bridge->execute, nowait=0, 'nlteC, z_col, tgas_col, rhogas_col, abun_col, JSED_col, J_col,'+$
                       'dv, nlines, nlevels, gugl, freq, iup, idown, Aul, Bul, Blu, energy_in_k, g,'+$
                       'collrates, coll_iup, coll_idown, coll_temps, ntemps, nctrans, '+$
                       'np, npop, ini_npop' ;we can't pass an IDL structure - only arrays and scalars

   ENDIF ELSE BEGIN 
      print, 'Radius: ', ddens.r[i]/AU, ' AU'
      nlte, z_col, tgas_col, rhogas_col, abun_col, JSED_col, J_col,$
             dv, nlines, nlevels, gugl, freq, iup, idown, Aul, Bul, Blu, energy_in_k, g,$
             collrates, coll_iup, coll_idown, coll_temps, ntemps, nctrans, $
             np, npop, ini_npop
      
      npop_all[*,*, i]    = npop
      npop_ini_all[*,*,i] = ini_npop
   ENDELSE

ENDFOR

IF KEYWORD_SET(parallel) THEN BEGIN
   barrier_bridges, bridges
   npop_all     = (*p_npop_all)
   npop_ini_all = (*p_npop_ini_all)
ENDIF

MWRFITS, dum, 'levelpop_nlte.fits', /CREATE
MWRFITS, {npop_all:npop_all, npop_ini:npop_ini_all, idown:idown, iup:iup, g:g, gugl:gugl, energy_in_K:energy_in_K, $
          freq:freq, Aul:Aul, Bul:Bul, Blu:Blu, nlevels:nlevels, theta:ddens.theta[0:np-1], radius:ddens.r}, $
         'levelpop_nlte.fits'



END<|MERGE_RESOLUTION|>--- conflicted
+++ resolved
@@ -26,11 +26,7 @@
 ENDCASE
 
 molall = READ_MOLECULE_LAMBDA(main_path+'LAMDA/'+lamda_isotop,/coll,/ghz)
-<<<<<<< HEAD
-mol    = EXTRACT_LAMDA(molall,vmax=1,jmax=20)
-=======
 mol    = EXTRACT_LAMDA(molall,vmax=vmax,jmax=jmax)
->>>>>>> 35611d42
 
 nlines = N_ELEMENTS(mol.freq)
 
