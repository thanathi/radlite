--- conflicted
+++ resolved
@@ -6,19 +6,9 @@
 @natconst
 
 
-<<<<<<< HEAD
-niter  = 10
-frac    = 0.00001
-
-col = {z:z_col,tgas:tgas_col,rhogas:rhogas_col,abun:abun_col,JSED:JSED_col,J:J_col}
-m   = {dv:dv,nlines:nlines,nlevels:nlevels,gugl:gugl,freq:freq,iup:iup,$
-       idown:idown,Aul:Aul,Bul:Bul,Blu:Blu,energy_in_k:energy_in_k,g:g,collrates:collrates,$
-       coll_iup:coll_iup,coll_idown:coll_idown,coll_temps:coll_temps,ntemps:ntemps,nctrans:nctrans,np:np}
-=======
-niter  = 20
+niter  = 8
 dV     = 1d5  ;cm/s
 frac    = 0.001
->>>>>>> c169c79b
 
 npop        = DBLARR(nlevels,np)
 Jac         = DBLARR(nlevels,nlevels,np)
@@ -69,11 +59,7 @@
    conv = ABS(MAX((npop_new[highsubs]-npop[highsubs])/npop[highsubs]))
    print, conv
    npop = npop_new
-<<<<<<< HEAD
-   IF conv LT 1d-8 THEN BEGIN
-=======
-   IF conv LT 1d-6 THEN BEGIN
->>>>>>> c169c79b
+   IF conv LT 1d-12 THEN BEGIN
       PRINT, 'Converged in ' + STRTRIM(STRING(k+1),2) + ' iterations' 
       BREAK
    ENDIF
