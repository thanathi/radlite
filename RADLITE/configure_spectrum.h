c#define ONLY_RAY_TRACING
#define RADGRID_TWODIM
c#define RADGRID_ONEDIM
#define INCLUDE_LINES
#define INCLUDE_DUST
#define LINE_DUSTCONT
c#define LINE_FREQDEP_DUST
#define SUBGRID
#define COORD_SPHERICAL
#define ESC_MINIMAL_EXTENSION 
#define FRSIZE_X      150
#define FRSIZE_Y      200
#define FRSIZE_FREQ      401
#define FRSIZE_MU   43
#define FRSIZE_PHI  16
#define FRSIZE_CHAR 24
#define FRSIZE_DRR         4
#define FRSIZE_INF_PHI  400
#define FRSIZE_INF_R    (8*FRSIZE_X+100)
#define FRSIZE_INF_X      120
#define FRSIZE_INF_Y      120
#define DUST_SPECIES_MAX 2
#define DUST_SIZE_MAX    1
#define DUST_TRANGE_MAX  1
#define DUST_OPAC_TEMPDEP
#define MOLECULAR_DATA_DIR   '.'
#define SZ_LINEPROFILE       401
#define SZ_LINEPROFILE_SMALL 40
<<<<<<< HEAD
#define SZ_NLINES            300
#define SZ_NLEVELS           600
=======
#define SZ_NLINES            150
#define SZ_NLEVELS           210
>>>>>>> 162031fc
#define SZ_NCOLTRANS         30
#define SZ_NCTTEMP           10
#define LINE_VELOCITIES
#define SMALL_MEMORY
#define MIRROR_THETA
#define MIRROR_PHI
#define INTERPOL_PHI_3
#define INTERPOL_THETA_3
#define INTERPOL_SRC_1
#define INTERPOL_FREQ_1
#define SRCQDR_PNT_2 
#define ALI_PNT_2
#define SAFETY_CHECKS_ACTIVE
#define SAFETY_CHECK_TAUMAX 1.d5
#define SHORTCHAR_EPS  1.d-10
#define TELESC_EPS     1.d-10
#define SHORTCHAR_NEWSTYLE
#define FRSIZE_SRC_BK  4
#define MAXRAYNR       1200000
#define FRSIZE_CAM_MU  100
#define FRSIZE_CAM_PHI 128
#define LEVTHRES 1d-3
#define NONREDUNDANT
#define CENTRAL_SOURCE
#define DEBUG_FILLINTENS
#define LINUXVERSION
c#define SAVE_IMCIR

#define TRMAXFIL 500
c#define MONITOR_CHARINT
c#define MONITOR_INU 1<|MERGE_RESOLUTION|>--- conflicted
+++ resolved
@@ -26,13 +26,8 @@
 #define MOLECULAR_DATA_DIR   '.'
 #define SZ_LINEPROFILE       401
 #define SZ_LINEPROFILE_SMALL 40
-<<<<<<< HEAD
-#define SZ_NLINES            300
-#define SZ_NLEVELS           600
-=======
 #define SZ_NLINES            150
 #define SZ_NLEVELS           210
->>>>>>> 162031fc
 #define SZ_NCOLTRANS         30
 #define SZ_NCTTEMP           10
 #define LINE_VELOCITIES
